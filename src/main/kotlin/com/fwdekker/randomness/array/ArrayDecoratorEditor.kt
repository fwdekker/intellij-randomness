package com.fwdekker.randomness.array

import com.fwdekker.randomness.Bundle
import com.fwdekker.randomness.SchemeEditor
import com.fwdekker.randomness.affix.AffixDecoratorEditor
import com.fwdekker.randomness.array.ArrayDecorator.Companion.MIN_MIN_COUNT
import com.fwdekker.randomness.array.ArrayDecorator.Companion.PRESET_AFFIX_DECORATOR_DESCRIPTORS
import com.fwdekker.randomness.array.ArrayDecorator.Companion.PRESET_ELEMENT_FORMATS
import com.fwdekker.randomness.array.ArrayDecorator.Companion.PRESET_SEPARATORS
import com.fwdekker.randomness.ui.JIntSpinner
import com.fwdekker.randomness.ui.UIConstants
import com.fwdekker.randomness.ui.bindCurrentText
import com.fwdekker.randomness.ui.bindIntValue
import com.fwdekker.randomness.ui.bindSpinners
import com.fwdekker.randomness.ui.decoratedRowRange
import com.fwdekker.randomness.ui.isEditable
import com.fwdekker.randomness.ui.loadMnemonic
import com.fwdekker.randomness.ui.ofConstant
import com.fwdekker.randomness.ui.withFixedWidth
import com.fwdekker.randomness.ui.withName
import com.intellij.ui.dsl.builder.BottomGap
import com.intellij.ui.dsl.builder.bindSelected
import com.intellij.ui.dsl.builder.panel
import com.intellij.ui.layout.ComponentPredicate
import com.intellij.ui.layout.and
import com.intellij.ui.layout.or
import com.intellij.ui.layout.selected
import javax.swing.JCheckBox


/**
 * Component for editing an [ArrayDecorator].
 *
 * @param scheme the scheme to edit
 * @param embedded `true` if the editor is embedded, which means that no titled separator is shown at the top,
 * components are additionally indented, and the user cannot disable the array decorator; does not affect the value of
 * [ArrayDecorator.enabled]
 */
class ArrayDecoratorEditor(
    scheme: ArrayDecorator,
    private val embedded: Boolean = false,
) : SchemeEditor<ArrayDecorator>(scheme) {
    override val rootComponent = panel {
        decoratedRowRange(title = if (!embedded) Bundle("array.title") else null, indent = !embedded) {
            lateinit var isEnabled: ComponentPredicate

            row {
                checkBox(Bundle("array.ui.enabled"))
                    .loadMnemonic()
                    .withName("arrayEnabled")
                    .bindSelected(scheme::enabled)
<<<<<<< HEAD
                    .also { isEnabled = it.component.selected.or(ComponentPredicate.ofConstant(embedded)) }
=======
                    .bindValidation(scheme::enabled)
                    .also { isEnabled = it.selected.or(ComponentPredicate.ofConstant(embedded)) }
>>>>>>> e6f8bcf1
            }.visible(!embedded)

            decoratedRowRange(indent = !embedded) {
                lateinit var minCountSpinner: JIntSpinner
                lateinit var maxCountSpinner: JIntSpinner

                row(Bundle("array.ui.min_count_option")) {
                    cell(JIntSpinner(value = MIN_MIN_COUNT, minValue = MIN_MIN_COUNT))
                        .withFixedWidth(UIConstants.SIZE_SMALL)
                        .withName("arrayMinCount")
                        .bindIntValue(scheme::minCount)
                        .bindValidation(scheme::minCount)
                        .also { minCountSpinner = it.component }
                }

                row(Bundle("array.ui.max_count_option")) {
                    cell(JIntSpinner(value = MIN_MIN_COUNT, minValue = MIN_MIN_COUNT))
                        .withFixedWidth(UIConstants.SIZE_SMALL)
                        .withName("arrayMaxCount")
                        .bindIntValue(scheme::maxCount)
                        .bindValidation(scheme::maxCount)
                        .also { maxCountSpinner = it.component }
                }.bottomGap(BottomGap.SMALL)

                bindSpinners(minCountSpinner, maxCountSpinner)

                row {
                    lateinit var separatorEnabledCheckBox: JCheckBox

                    checkBox(Bundle("array.ui.separator.option"))
                        .withName("arraySeparatorEnabled")
                        .bindSelected(scheme::separatorEnabled)
                        .bindValidation(scheme::separatorEnabled)
                        .also { separatorEnabledCheckBox = it.component }

                    comboBox(PRESET_SEPARATORS)
                        .enabledIf(isEnabled.and(separatorEnabledCheckBox.selected))
                        .isEditable(true)
                        .withName("arraySeparator")
                        .bindCurrentText(scheme::separator)
                        .bindValidation(scheme::separator)
                }

                row(Bundle("array.ui.element_format.option")) {
                    comboBox(PRESET_ELEMENT_FORMATS)
                        .isEditable(true)
                        .withName("arrayElementFormat")
                        .bindCurrentText(scheme::elementFormat)
                        .bindValidation(scheme::elementFormat)
                    contextHelp(Bundle("array.ui.element_format.comment"))
                }

                row {
                    AffixDecoratorEditor(
                        scheme.affixDecorator,
                        PRESET_AFFIX_DECORATOR_DESCRIPTORS,
                        enabledIf = isEnabled,
                        enableMnemonic = false,
                        namePrefix = "array",
                    )
                        .also { decoratorEditors += it }
                        .let { cell(it.rootComponent) }
                }
            }.enabledIf(isEnabled)
        }
    }.finalize(this)


    init {
        reset()
    }
}<|MERGE_RESOLUTION|>--- conflicted
+++ resolved
@@ -21,6 +21,7 @@
 import com.intellij.ui.dsl.builder.BottomGap
 import com.intellij.ui.dsl.builder.bindSelected
 import com.intellij.ui.dsl.builder.panel
+import com.intellij.ui.dsl.builder.selected
 import com.intellij.ui.layout.ComponentPredicate
 import com.intellij.ui.layout.and
 import com.intellij.ui.layout.or
@@ -49,12 +50,8 @@
                     .loadMnemonic()
                     .withName("arrayEnabled")
                     .bindSelected(scheme::enabled)
-<<<<<<< HEAD
-                    .also { isEnabled = it.component.selected.or(ComponentPredicate.ofConstant(embedded)) }
-=======
                     .bindValidation(scheme::enabled)
                     .also { isEnabled = it.selected.or(ComponentPredicate.ofConstant(embedded)) }
->>>>>>> e6f8bcf1
             }.visible(!embedded)
 
             decoratedRowRange(indent = !embedded) {
