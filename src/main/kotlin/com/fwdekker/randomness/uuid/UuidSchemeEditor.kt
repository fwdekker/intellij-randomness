package com.fwdekker.randomness.uuid

import com.fwdekker.randomness.Bundle
import com.fwdekker.randomness.SchemeEditor
import com.fwdekker.randomness.affix.AffixDecoratorEditor
import com.fwdekker.randomness.array.ArrayDecoratorEditor
import com.fwdekker.randomness.ui.JDateTimeField
import com.fwdekker.randomness.ui.UIConstants
import com.fwdekker.randomness.ui.bindDateTimeLongValue
import com.fwdekker.randomness.ui.bindDateTimes
import com.fwdekker.randomness.ui.isEditable
import com.fwdekker.randomness.ui.loadMnemonic
import com.fwdekker.randomness.ui.toLocalDateTime
import com.fwdekker.randomness.ui.withFixedWidth
import com.fwdekker.randomness.ui.withName
import com.fwdekker.randomness.uuid.UuidScheme.Companion.DEFAULT_MAX_DATE_TIME
import com.fwdekker.randomness.uuid.UuidScheme.Companion.DEFAULT_MIN_DATE_TIME
import com.fwdekker.randomness.uuid.UuidScheme.Companion.PRESET_AFFIX_DECORATOR_DESCRIPTORS
import com.fwdekker.randomness.uuid.UuidScheme.Companion.TIME_BASED_VERSIONS
import com.intellij.ui.ColoredListCellRenderer
import com.intellij.ui.SimpleTextAttributes
import com.intellij.ui.dsl.builder.AlignX
import com.intellij.ui.dsl.builder.BottomGap
import com.intellij.ui.dsl.builder.bindItem
import com.intellij.ui.dsl.builder.bindSelected
import com.intellij.ui.dsl.builder.panel
import com.intellij.ui.dsl.builder.toNullableProperty
import com.intellij.ui.layout.ComponentPredicate
import com.intellij.ui.layout.selectedValueMatches
import javax.swing.JList


/**
 * Component for editing a [UuidScheme].
 *
 * @param scheme the scheme to edit
 */
class UuidSchemeEditor(scheme: UuidScheme = UuidScheme()) : SchemeEditor<UuidScheme>(scheme) {
    override val rootComponent = panel {
        group(Bundle("uuid.ui.value.header")) {
            panel {
                lateinit var versionHasDateTime: ComponentPredicate
                lateinit var minDateTimeField: JDateTimeField
                lateinit var maxDateTimeField: JDateTimeField

                row(Bundle("uuid.ui.value.version.option")) {
                    comboBox(UuidScheme.SUPPORTED_VERSIONS, UuidVersionRenderer())
                        .isEditable(false)
                        .withName("version")
                        .bindItem(scheme::version.toNullableProperty())
<<<<<<< HEAD
                        .also { versionHasDateTime = it.component.selectedValueMatches { it in TIME_BASED_VERSIONS } }
                }

                row(Bundle("datetime.ui.value.min_datetime_option")) {  // TODO: Use uuid-specific text
                    cell(JDateTimeField(DEFAULT_MIN_DATE_TIME.toLocalDateTime()))
                        .withFixedWidth(UIConstants.SIZE_VERY_LARGE)
                        .withName("minDateTime")
                        .bindDateTimeLongValue(scheme::minDateTime)
                        .enabledIf(versionHasDateTime)
                        .also { minDateTimeField = it.component }
=======
                        .bindValidation(scheme::version)
>>>>>>> e6f8bcf1
                }

                row(Bundle("datetime.ui.value.max_datetime_option")) {  // TODO: Use uuid-specific text
                    cell(JDateTimeField(DEFAULT_MAX_DATE_TIME.toLocalDateTime()))
                        .withFixedWidth(UIConstants.SIZE_VERY_LARGE)
                        .withName("maxDateTime")
                        .bindDateTimeLongValue(scheme::maxDateTime)
                        .enabledIf(versionHasDateTime)
                        .also { maxDateTimeField = it.component }
                }.bottomGap(BottomGap.SMALL)

                bindDateTimes(minDateTimeField, maxDateTimeField)

                row {
                    checkBox(Bundle("uuid.ui.value.capitalization_option"))
                        .loadMnemonic()
                        .withName("isUppercase")
                        .bindSelected(scheme::isUppercase)
                        .bindValidation(scheme::isUppercase)
                }

                row {
                    checkBox(Bundle("uuid.add_dashes"))
                        .loadMnemonic()
                        .withName("addDashes")
                        .bindSelected(scheme::addDashes)
                        .bindValidation(scheme::addDashes)
                }

                row {
                    AffixDecoratorEditor(scheme.affixDecorator, PRESET_AFFIX_DECORATOR_DESCRIPTORS)
                        .also { decoratorEditors += it }
                        .let { cell(it.rootComponent) }
                }
            }
        }

        row {
            ArrayDecoratorEditor(scheme.arrayDecorator)
                .also { decoratorEditors += it }
                .let { cell(it.rootComponent).align(AlignX.FILL) }
        }
    }.finalize(this)


    init {
        reset()
    }


    /**
     * Renders a supported UUID version.
     */
    private class UuidVersionRenderer : ColoredListCellRenderer<Int>() {
        override fun customizeCellRenderer(
            list: JList<out Int>,
            value: Int?,
            index: Int,
            selected: Boolean,
            hasFocus: Boolean,
        ) {
            if (value == null) return

            append("$value")
            append("  ")
            append(Bundle("uuid.ui.value.version.$value"), SimpleTextAttributes.GRAYED_ATTRIBUTES)
        }
    }
}<|MERGE_RESOLUTION|>--- conflicted
+++ resolved
@@ -6,11 +6,10 @@
 import com.fwdekker.randomness.array.ArrayDecoratorEditor
 import com.fwdekker.randomness.ui.JDateTimeField
 import com.fwdekker.randomness.ui.UIConstants
-import com.fwdekker.randomness.ui.bindDateTimeLongValue
 import com.fwdekker.randomness.ui.bindDateTimes
+import com.fwdekker.randomness.ui.bindTimestamp
 import com.fwdekker.randomness.ui.isEditable
 import com.fwdekker.randomness.ui.loadMnemonic
-import com.fwdekker.randomness.ui.toLocalDateTime
 import com.fwdekker.randomness.ui.withFixedWidth
 import com.fwdekker.randomness.ui.withName
 import com.fwdekker.randomness.uuid.UuidScheme.Companion.DEFAULT_MAX_DATE_TIME
@@ -48,27 +47,26 @@
                         .isEditable(false)
                         .withName("version")
                         .bindItem(scheme::version.toNullableProperty())
-<<<<<<< HEAD
+                        .bindValidation(scheme::version)
                         .also { versionHasDateTime = it.component.selectedValueMatches { it in TIME_BASED_VERSIONS } }
                 }
 
                 row(Bundle("datetime.ui.value.min_datetime_option")) {  // TODO: Use uuid-specific text
-                    cell(JDateTimeField(DEFAULT_MIN_DATE_TIME.toLocalDateTime()))
+                    cell(JDateTimeField(DEFAULT_MIN_DATE_TIME))
                         .withFixedWidth(UIConstants.SIZE_VERY_LARGE)
                         .withName("minDateTime")
-                        .bindDateTimeLongValue(scheme::minDateTime)
+                        .bindTimestamp(scheme::minDateTime)
+                        .bindValidation(scheme::minDateTime)
                         .enabledIf(versionHasDateTime)
                         .also { minDateTimeField = it.component }
-=======
-                        .bindValidation(scheme::version)
->>>>>>> e6f8bcf1
                 }
 
                 row(Bundle("datetime.ui.value.max_datetime_option")) {  // TODO: Use uuid-specific text
-                    cell(JDateTimeField(DEFAULT_MAX_DATE_TIME.toLocalDateTime()))
+                    cell(JDateTimeField(DEFAULT_MAX_DATE_TIME))
                         .withFixedWidth(UIConstants.SIZE_VERY_LARGE)
                         .withName("maxDateTime")
-                        .bindDateTimeLongValue(scheme::maxDateTime)
+                        .bindTimestamp(scheme::maxDateTime)
+                        .bindValidation(scheme::maxDateTime)
                         .enabledIf(versionHasDateTime)
                         .also { maxDateTimeField = it.component }
                 }.bottomGap(BottomGap.SMALL)
