--- conflicted
+++ resolved
@@ -2,47 +2,6 @@
 # For in-development versions, write `9.9.9-unreleased`.
 version=9.9.9-unreleased
 
-<<<<<<< HEAD
-# Compatibility
-# * `pluginSinceBuild`:
-#     If latest is 20xx.y, then support at least [20xx-1].[y+1]. For example, if latest is 2020.3, support at least
-#     2019.4 (aka 2020.1).
-# * `intellijVersion`:
-#     Use the oldest supported version, because that's what the plugin will be compiled against.
-#     If you want to test the EAP version of, say, IntelliJ 2024.3, use version number `243-EAP-SNAPSHOT`.
-pluginSinceBuild=243.0
-intellijVersion=2024.3
-
-# Targets
-# * Java:
-#   * Java version should be the one used by the oldest Randomness-supported version of IntelliJ. See also
-#     https://plugins.jetbrains.com/docs/intellij/build-number-ranges.html#platformVersions.
-#   * Also update in `.github/workflows`!
-#
-# * Kotlin:
-#   * Kotlin version should be bundled stdlib version of oldest supported IntelliJ version. See also
-#     https://plugins.jetbrains.com/docs/intellij/using-kotlin.html#kotlin-standard-library.
-#   * Ensure the version of the `org.jetbrains.kotlin.jvm` in `build.gradle.kts` is updated accordingly.
-javaVersion=21
-kotlinVersion=2.0.21
-
-# Dependencies
-# * Detekt should also be updated in `plugins` block.
-# * Dokka should also be updated in `plugins` block and in `buildscript.dependencies`.
-# * RgxGen should also be updated in `string.ui.value.pattern_help_url` property in `randomness.properties`.
-assertjSwingVersion=3.17.1
-dateparserVersion=1.0.11
-detektVersion=1.23.8
-dokkaVersion=1.9.20
-githubCore=2.1.5
-kotestVersion=5.9.1
-rgxgenVersion=3.1
-uuidGeneratorVersion=5.1.0
-nanoidVersion=1.0.1
-
-# Gradle
-=======
->>>>>>> deb5f3b1
 org.gradle.caching=true
 org.gradle.configuration-cache=true
 
